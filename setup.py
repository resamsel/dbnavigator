#!/usr/bin/env python
# -*- coding: utf-8 -*-
#
# Copyright © 2014 René Samselnig
#
# This file is part of Database Navigator.
#
# Database Navigator is free software: you can redistribute it and/or modify
# it under the terms of the GNU General Public License as published by
# the Free Software Foundation, either version 3 of the License, or
# (at your option) any later version.
#
# Database Navigator is distributed in the hope that it will be useful,
# but WITHOUT ANY WARRANTY; without even the implied warranty of
# MERCHANTABILITY or FITNESS FOR A PARTICULAR PURPOSE.  See the
# GNU General Public License for more details.
#
# You should have received a copy of the GNU General Public License
# along with Database Navigator.  If not, see <http://www.gnu.org/licenses/>.
#

from setuptools import setup, find_packages


def get_version():
    """
    Gets the latest version number out of the package, saving us from
    maintaining it in multiple places.
    """
    local_results = {}
    execfile('src/dbnav/version.py', {}, local_results)
    return local_results['__version__']

setup(
    name="dbnav",
    version=get_version(),
    author="René Samselnig",
    author_email="me@resamsel.com",
    description="The database navigator for the command line",
    keywords="database navigator exporter grapher postgres sqlite graphviz"
             " diff",

    packages=find_packages(
        'src', exclude=['*.tests', '*.tests.*', 'tests.*', 'tests']),
    package_dir={'': 'src'},

    test_suite='tests',

    # dependencies
    install_requires=[
        'sqlalchemy>=0.9.8',
        'sqlparse>=0.1.13',
        'ijson>=2.0',
        # 'psycopg2>=2.5.1',
        # 'mysql-python>=1.2.5'
    ],

    tests_require=[
        'flake8>=2.2.5',
        'pep8-naming>=0.2.2',
        'flake8-todo>=0.3',
        'nose>=1.3.4'
    ],

    entry_points={
        'console_scripts': [
<<<<<<< HEAD
            'dbnav = dbnav.navigator:main',
            'dbexport = dbnav.exporter:main',
            'dbgraph = dbnav.grapher:main',
            'dbexec = dbnav.executer:main',
            'dbdiff = dbnav.differ:main',
            'dbdaemon = dbnav.daemon:main',
            'dbstat = dbnav.command.status:main'
=======
            'dbnav = dbnav.command.navigator:main',
            'dbexport = dbnav.command.exporter:main',
            'dbgraph = dbnav.command.grapher:main',
            'dbexec = dbnav.command.executer:main',
            'dbdiff = dbnav.command.differ:main',
            'dbdaemon = dbnav.command.daemon:main'
>>>>>>> 2867ae69
        ]
    },

    data_files=[
        (
            '/usr/local/etc/bash_completion.d',
            ['resources/bash_completion/dbnav']
        )
    ]
)<|MERGE_RESOLUTION|>--- conflicted
+++ resolved
@@ -64,22 +64,13 @@
 
     entry_points={
         'console_scripts': [
-<<<<<<< HEAD
-            'dbnav = dbnav.navigator:main',
-            'dbexport = dbnav.exporter:main',
-            'dbgraph = dbnav.grapher:main',
-            'dbexec = dbnav.executer:main',
-            'dbdiff = dbnav.differ:main',
-            'dbdaemon = dbnav.daemon:main',
-            'dbstat = dbnav.command.status:main'
-=======
             'dbnav = dbnav.command.navigator:main',
             'dbexport = dbnav.command.exporter:main',
             'dbgraph = dbnav.command.grapher:main',
             'dbexec = dbnav.command.executer:main',
             'dbdiff = dbnav.command.differ:main',
-            'dbdaemon = dbnav.command.daemon:main'
->>>>>>> 2867ae69
+            'dbdaemon = dbnav.command.daemon:main',
+            'dbstat = dbnav.command.status:main'
         ]
     },
 
