--- conflicted
+++ resolved
@@ -70,28 +70,8 @@
 
 class StatementActivityWriter(TabularWriter):
     def __init__(self, options):
-<<<<<<< HEAD
-        self.headers = HEADERS.get(options.verbose, HEADERS[0])
-        self.splitter = SPLITTER.get(options.verbose, SPLITTER[0])
-
-    def str(self, items):
-        try:
-            iter(items)
-        except TypeError:
-            return None
-
-        return tabulate(
-            map(lambda item: self.itemtoarray(item), items),
-            headers=self.headers,
-            tablefmt='plain'
-        )
-
-    def itemtoarray(self, item):
-        return self.splitter(item.row)
-=======
         super(StatementActivityWriter, self).__init__(
             options,
             lambda items: HEADERS.get(options.verbose, HEADERS[0]),
             lambda item: VALUES.get(options.verbose, VALUES[0])(item.row)
-        )
->>>>>>> 7bd007b6
+        )